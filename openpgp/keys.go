// Copyright 2011 The Go Authors. All rights reserved.
// Use of this source code is governed by a BSD-style
// license that can be found in the LICENSE file.

package openpgp

import (
	"io"
	"time"
	goerrors "errors"

	"golang.org/x/crypto/openpgp/armor"
	"golang.org/x/crypto/openpgp/errors"
	"golang.org/x/crypto/openpgp/packet"
)

// PublicKeyType is the armor type for a PGP public key.
var PublicKeyType = "PGP PUBLIC KEY BLOCK"

// PrivateKeyType is the armor type for a PGP private key.
var PrivateKeyType = "PGP PRIVATE KEY BLOCK"

// An Entity represents the components of an OpenPGP key: a primary public key
// (which must be a signing key), one or more identities claimed by that key,
// and zero or more subkeys, which may be encryption keys.
type Entity struct {
	PrimaryKey  *packet.PublicKey
	PrivateKey  *packet.PrivateKey
	Identities  map[string]*Identity // indexed by Identity.Name
	Revocations []*packet.Signature
	Subkeys     []Subkey
}

// An Identity represents an identity claimed by an Entity and zero or more
// assertions by other entities about that claim.
type Identity struct {
	Name          string // by convention, has the form "Full Name (comment) <email@example.com>"
	UserId        *packet.UserId
	SelfSignature *packet.Signature
	Signatures    []*packet.Signature
}

// A Subkey is an additional public key in an Entity. Subkeys can be used for
// encryption.
type Subkey struct {
	PublicKey  *packet.PublicKey
	PrivateKey *packet.PrivateKey
	Sig        *packet.Signature
}

// A Key identifies a specific public key in an Entity. This is either the
// Entity's primary key or a subkey.
type Key struct {
	Entity        *Entity
	PublicKey     *packet.PublicKey
	PrivateKey    *packet.PrivateKey
	SelfSignature *packet.Signature
}

// A KeyRing provides access to public and private keys.
type KeyRing interface {
	// KeysById returns the set of keys that have the given key id.
	KeysById(id uint64) []Key
	// KeysByIdAndUsage returns the set of keys with the given id
	// that also meet the key usage given by requiredUsage.
	// The requiredUsage is expressed as the bitwise-OR of
	// packet.KeyFlag* values.
	KeysByIdUsage(id uint64, requiredUsage byte) []Key
	// DecryptionKeys returns all private keys that are valid for
	// decryption.
	DecryptionKeys() []Key
}

// PrimaryIdentity returns the Identity marked as primary or the first identity
// if none are so marked.
func (e *Entity) PrimaryIdentity() *Identity {
	var firstIdentity *Identity
	for _, ident := range e.Identities {
		if firstIdentity == nil {
			firstIdentity = ident
		}
		if ident.SelfSignature.IsPrimaryId != nil && *ident.SelfSignature.IsPrimaryId {
			return ident
		}
	}
	return firstIdentity
}

// EncryptionKey returns the best candidate Key for encrypting a message to the
// given Entity.
func (e *Entity) EncryptionKey(now time.Time) (Key, bool) {
	candidateSubkey := -1

	// Iterate the keys to find the newest key
	var maxTime time.Time
	for i, subkey := range e.Subkeys {
		if subkey.Sig.FlagsValid &&
			subkey.Sig.FlagEncryptCommunications &&
			subkey.PublicKey.PubKeyAlgo.CanEncrypt() &&
			!subkey.PublicKey.KeyExpired(subkey.Sig, now) &&
			(maxTime.IsZero() || subkey.Sig.CreationTime.After(maxTime)) {
			candidateSubkey = i
			maxTime = subkey.Sig.CreationTime
		}
	}

	if candidateSubkey != -1 {
		subkey := e.Subkeys[candidateSubkey]
		return Key{e, subkey.PublicKey, subkey.PrivateKey, subkey.Sig}, true
	}

	// If we don't have any candidate subkeys for encryption and
	// the primary key doesn't have any usage metadata then we
	// assume that the primary key is ok. Or, if the primary key is
	// marked as ok to encrypt to, then we can obviously use it.
	i := e.PrimaryIdentity()
	if !i.SelfSignature.FlagsValid || i.SelfSignature.FlagEncryptCommunications &&
		e.PrimaryKey.PubKeyAlgo.CanEncrypt() &&
		!e.PrimaryKey.KeyExpired(i.SelfSignature, now) {
		return Key{e, e.PrimaryKey, e.PrivateKey, i.SelfSignature}, true
	}

	// This Entity appears to be signing only.
	return Key{}, false
}

// SigningKey return the best candidate Key for signing a message with this
// Entity.
func (e *Entity) SigningKey(now time.Time) (Key, bool) {
	candidateSubkey := -1

	for i, subkey := range e.Subkeys {
		if subkey.Sig.FlagsValid &&
			subkey.Sig.FlagSign &&
			subkey.PublicKey.PubKeyAlgo.CanSign() &&
			!subkey.PublicKey.KeyExpired(subkey.Sig, now) {
			candidateSubkey = i
			break
		}
	}

	if candidateSubkey != -1 {
		subkey := e.Subkeys[candidateSubkey]
		return Key{e, subkey.PublicKey, subkey.PrivateKey, subkey.Sig}, true
	}

	// If we have no candidate subkey then we assume that it's ok to sign
	// with the primary key.
	i := e.PrimaryIdentity()
	if !i.SelfSignature.FlagsValid || i.SelfSignature.FlagSign &&
		!e.PrimaryKey.KeyExpired(i.SelfSignature, now) {
		return Key{e, e.PrimaryKey, e.PrivateKey, i.SelfSignature}, true
	}

	return Key{}, false
}

// An EntityList contains one or more Entities.
type EntityList []*Entity

// KeysById returns the set of keys that have the given key id.
func (el EntityList) KeysById(id uint64) (keys []Key) {
	for _, e := range el {
		if e.PrimaryKey.KeyId == id {
			var selfSig *packet.Signature
			for _, ident := range e.Identities {
				if selfSig == nil {
					selfSig = ident.SelfSignature
				} else if ident.SelfSignature.IsPrimaryId != nil && *ident.SelfSignature.IsPrimaryId {
					selfSig = ident.SelfSignature
					break
				}
			}
			keys = append(keys, Key{e, e.PrimaryKey, e.PrivateKey, selfSig})
		}

		for _, subKey := range e.Subkeys {
			if subKey.PublicKey.KeyId == id {
				keys = append(keys, Key{e, subKey.PublicKey, subKey.PrivateKey, subKey.Sig})
			}
		}
	}
	return
}

// KeysByIdUsage returns the set of keys with the given id that also meet
// the key usage given by requiredUsage.  The requiredUsage is expressed as
// the bitwise-OR of packet.KeyFlag* values.
func (el EntityList) KeysByIdUsage(id uint64, requiredUsage byte) (keys []Key) {
	for _, key := range el.KeysById(id) {
		if len(key.Entity.Revocations) > 0 {
			continue
		}

		if key.SelfSignature.RevocationReason != nil {
			continue
		}

		if key.SelfSignature.FlagsValid && requiredUsage != 0 {
			var usage byte
			if key.SelfSignature.FlagCertify {
				usage |= packet.KeyFlagCertify
			}
			if key.SelfSignature.FlagSign {
				usage |= packet.KeyFlagSign
			}
			if key.SelfSignature.FlagEncryptCommunications {
				usage |= packet.KeyFlagEncryptCommunications
			}
			if key.SelfSignature.FlagEncryptStorage {
				usage |= packet.KeyFlagEncryptStorage
			}
			if usage&requiredUsage != requiredUsage {
				continue
			}
		}

		keys = append(keys, key)
	}
	return
}

// DecryptionKeys returns all private keys that are valid for decryption.
func (el EntityList) DecryptionKeys() (keys []Key) {
	for _, e := range el {
		for _, subKey := range e.Subkeys {
			if subKey.PrivateKey != nil && (!subKey.Sig.FlagsValid || subKey.Sig.FlagEncryptStorage || subKey.Sig.FlagEncryptCommunications) {
				keys = append(keys, Key{e, subKey.PublicKey, subKey.PrivateKey, subKey.Sig})
			}
		}
	}
	return
}

// ReadArmoredKeyRing reads one or more public/private keys from an armor keyring file.
func ReadArmoredKeyRing(r io.Reader) (EntityList, error) {
	block, err := armor.Decode(r)
	if err == io.EOF {
		return nil, errors.InvalidArgumentError("no armored data found")
	}
	if err != nil {
		return nil, err
	}
	if block.Type != PublicKeyType && block.Type != PrivateKeyType {
		return nil, errors.InvalidArgumentError("expected public or private key block, got: " + block.Type)
	}

	return ReadKeyRing(block.Body)
}

// ReadKeyRing reads one or more public/private keys. Unsupported keys are
// ignored as long as at least a single valid key is found.
func ReadKeyRing(r io.Reader) (el EntityList, err error) {
	packets := packet.NewReader(r)
	var lastUnsupportedError error

	for {
		var e *Entity
		e, err = ReadEntity(packets)
		if err != nil {
			// TODO: warn about skipped unsupported/unreadable keys
			if _, ok := err.(errors.UnsupportedError); ok {
				lastUnsupportedError = err
				err = readToNextPublicKey(packets)
			} else if _, ok := err.(errors.StructuralError); ok {
				// Skip unreadable, badly-formatted keys
				lastUnsupportedError = err
				err = readToNextPublicKey(packets)
			}
			if err == io.EOF {
				err = nil
				break
			}
			if err != nil {
				el = nil
				break
			}
		} else {
			el = append(el, e)
		}
	}

	if len(el) == 0 && err == nil {
		err = lastUnsupportedError
	}
	return
}

// readToNextPublicKey reads packets until the start of the entity and leaves
// the first packet of the new entity in the Reader.
func readToNextPublicKey(packets *packet.Reader) (err error) {
	var p packet.Packet
	for {
		p, err = packets.Next()
		if err == io.EOF {
			return
		} else if err != nil {
			if _, ok := err.(errors.UnsupportedError); ok {
				err = nil
				continue
			}
			return
		}

		if pk, ok := p.(*packet.PublicKey); ok && !pk.IsSubkey {
			packets.Unread(p)
			return
		}
	}
}

// ReadEntity reads an entity (public key, identities, subkeys etc) from the
// given Reader.
func ReadEntity(packets *packet.Reader) (*Entity, error) {
	e := new(Entity)
	e.Identities = make(map[string]*Identity)

	p, err := packets.Next()
	if err != nil {
		return nil, err
	}

	var ok bool
	if e.PrimaryKey, ok = p.(*packet.PublicKey); !ok {
		if e.PrivateKey, ok = p.(*packet.PrivateKey); !ok {
			packets.Unread(p)
			return nil, errors.StructuralError("first packet was not a public/private key")
		}
		e.PrimaryKey = &e.PrivateKey.PublicKey
	}

	if !e.PrimaryKey.PubKeyAlgo.CanSign() {
		return nil, errors.StructuralError("primary key cannot be used for signatures")
	}

	var revocations []*packet.Signature
EachPacket:
	for {
		p, err = packets.Next()
		if err == io.EOF {
			break
		} else if err != nil {
			return nil, err
		}

		switch pkt := p.(type) {
		case *packet.UserId:
			if err = addUserID(e, packets, pkt); err != nil {
				return nil, err
			}
		case *packet.Signature:
			if pkt.SigType == packet.SigTypeKeyRevocation {
				revocations = append(revocations, pkt)
			} else if pkt.SigType == packet.SigTypeDirectSignature {
				// TODO: RFC4880 5.2.1 permits signatures
				// directly on keys (eg. to bind additional
				// revocation keys).
			}
			// Else, ignoring the signature as it does not follow anything
			// we would know to attach it to.
		case *packet.PrivateKey:
			if !pkt.IsSubkey {
				packets.Unread(p)
				break EachPacket
			}
			err = addSubkey(e, packets, &pkt.PublicKey, pkt)
			if err != nil {
				return nil, err
			}
		case *packet.PublicKey:
			if !pkt.IsSubkey {
				packets.Unread(p)
				break EachPacket
			}
			err = addSubkey(e, packets, pkt, nil)
			if err != nil {
				return nil, err
			}
		default:
			// we ignore unknown packets
		}
	}

	if len(e.Identities) == 0 {
		return nil, errors.StructuralError("entity without any identities")
	}

	for _, revocation := range revocations {
		err = e.PrimaryKey.VerifyRevocationSignature(revocation)
		if err == nil {
			e.Revocations = append(e.Revocations, revocation)
		} else {
			// TODO: RFC 4880 5.2.3.15 defines revocation keys.
			return nil, errors.StructuralError("revocation signature signed by alternate key")
		}
	}

	return e, nil
}

func addUserID(e *Entity, packets *packet.Reader, pkt *packet.UserId) error {
	// Make a new Identity object, that we might wind up throwing away.
	// We'll only add it if we get a valid self-signature over this
	// userID.
	identity := new(Identity)
	identity.Name = pkt.Id
	identity.UserId = pkt

	for {
		p, err := packets.Next()
		if err == io.EOF {
			break
		} else if err != nil {
			return err
		}

		sig, ok := p.(*packet.Signature)
		if !ok {
			packets.Unread(p)
			break
		}

		if (sig.SigType == packet.SigTypePositiveCert || sig.SigType == packet.SigTypeGenericCert) && sig.IssuerKeyId != nil && *sig.IssuerKeyId == e.PrimaryKey.KeyId {
			if err = e.PrimaryKey.VerifyUserIdSignature(pkt.Id, e.PrimaryKey, sig); err != nil {
				return errors.StructuralError("user ID self-signature invalid: " + err.Error())
			}
			if identity.SelfSignature == nil || sig.CreationTime.After(identity.SelfSignature.CreationTime) {
				identity.SelfSignature = sig
			}
			identity.Signatures = append(identity.Signatures, sig)
			e.Identities[pkt.Id] = identity
		} else {
			identity.Signatures = append(identity.Signatures, sig)
		}
	}

	return nil
}

func addSubkey(e *Entity, packets *packet.Reader, pub *packet.PublicKey, priv *packet.PrivateKey) error {
	var subKey Subkey
	subKey.PublicKey = pub
	subKey.PrivateKey = priv

	for {
		p, err := packets.Next()
		if err == io.EOF {
			break
		} else if err != nil {
			return errors.StructuralError("subkey signature invalid: " + err.Error())
		}

		sig, ok := p.(*packet.Signature)
		if !ok {
			packets.Unread(p)
			break
		}

		if sig.SigType != packet.SigTypeSubkeyBinding && sig.SigType != packet.SigTypeSubkeyRevocation {
			return errors.StructuralError("subkey signature with wrong type")
		}

		if err := e.PrimaryKey.VerifyKeySignature(subKey.PublicKey, sig); err != nil {
			return errors.StructuralError("subkey signature invalid: " + err.Error())
		}

		switch sig.SigType {
		case packet.SigTypeSubkeyRevocation:
			subKey.Sig = sig
		case packet.SigTypeSubkeyBinding:

			if shouldReplaceSubkeySig(subKey.Sig, sig) {
				subKey.Sig = sig
			}
		}
	}

	if subKey.Sig == nil {
		return errors.StructuralError("subkey packet not followed by signature")
	}

	e.Subkeys = append(e.Subkeys, subKey)

	return nil
}

func shouldReplaceSubkeySig(existingSig, potentialNewSig *packet.Signature) bool {
	if potentialNewSig == nil {
		return false
	}

	if existingSig == nil {
		return true
	}

	if existingSig.SigType == packet.SigTypeSubkeyRevocation {
		return false // never override a revocation signature
	}

	return potentialNewSig.CreationTime.After(existingSig.CreationTime)
}

// SerializePrivate serializes an Entity, including private key material, but
// excluding signatures from other entities, to the given Writer.
// Identities and subkeys are re-signed in case they changed since NewEntry.
// If config is nil, sensible defaults will be used.
func (e *Entity) SerializePrivate(w io.Writer, config *packet.Config) (err error) {
	if e.PrivateKey.Dummy() {
		return errors.ErrDummyPrivateKey("dummy private key cannot re-sign identities")
	}
	return e.serializePrivate(w, config, true)
}

// SerializePrivateWithoutSigning serializes an Entity, including private key
// material, but excluding signatures from other entities, to the given Writer.
// Self-signatures of identities and subkeys are not re-signed. This is useful
// when serializing GNU dummy keys, among other things.
// If config is nil, sensible defaults will be used.
func (e *Entity) SerializePrivateWithoutSigning(w io.Writer, config *packet.Config) (err error) {
	return e.serializePrivate(w, config, false)
}

func (e *Entity) serializePrivate(w io.Writer, config *packet.Config, reSign bool) (err error) {
	if e.PrivateKey == nil {
		return goerrors.New("openpgp: private key is missing")
	}
	err = e.PrivateKey.Serialize(w)
	if err != nil {
		return
	}
	for _, ident := range e.Identities {
		err = ident.UserId.Serialize(w)
		if err != nil {
			return
		}
		if reSign {
			err = ident.SelfSignature.SignUserId(ident.UserId.Id, e.PrimaryKey, e.PrivateKey, config)
			if err != nil {
				return
			}
		}
		err = ident.SelfSignature.Serialize(w)
		if err != nil {
			return
		}
	}
	for _, subkey := range e.Subkeys {
		err = subkey.PrivateKey.Serialize(w)
		if err != nil {
			return
		}
<<<<<<< HEAD
		err = subkey.Sig.SignKey(subkey.PublicKey, e.PrivateKey, config)
		if err != nil {
			return
		}
		err = subkey.Sig.Serialize(w)
		if err != nil {
			return
		}
	}
	return nil
}

// SerializePrivateNoSign serializes an Entity, including private key material, to
// the given Writer. For now, it must only be used on an Entity returned from
// NewEntity.
// If config is nil, sensible defaults will be used.
// TODO::notes this is a temp function to avoid break other things
func (e *Entity) SerializePrivateNoSign(w io.Writer, config *packet.Config) (err error) {
	err = e.PrivateKey.Serialize(w)
	if err != nil {
		return
	}
	err = e.serializeIdentities(w)
	if err != nil {
		return err
	}
	for _, subkey := range e.Subkeys {
		err = subkey.PrivateKey.Serialize(w)
		if err != nil {
			return
		}
		err = subkey.Sig.Serialize(w)
		if err != nil {
			return
		}
	}
	return nil
}

func (e *Entity) serializeIdentities(w io.Writer) (err error) {
	for _, ident := range e.Identities {
		err = ident.UserId.Serialize(w)
		if err != nil {
			return err
		}
		for _, sig := range ident.Signatures {
			err = sig.Serialize(w)
=======
		if reSign {
			err = subkey.Sig.SignKey(subkey.PublicKey, e.PrivateKey, config)
>>>>>>> 1fa7f403
			if err != nil {
				return
			}
		}
		err = subkey.Sig.Serialize(w)
		if err != nil {
			return
		}
	}
	return nil
}

// Serialize writes the public part of the given Entity to w, including
// signatures from other entities. No private key material will be output.
func (e *Entity) Serialize(w io.Writer) error {
	err := e.PrimaryKey.Serialize(w)
	if err != nil {
		return err
	}
	for _, ident := range e.Identities {
		err = ident.UserId.Serialize(w)
		if err != nil {
			return err
		}
		for _, sig := range ident.Signatures {
			err = sig.Serialize(w)
			if err != nil {
				return err
			}
		}
	}
	for _, subkey := range e.Subkeys {
		err = subkey.PublicKey.Serialize(w)
		if err != nil {
			return err
		}
		err = subkey.Sig.Serialize(w)
		if err != nil {
			return err
		}
	}
	return nil
}

// SignIdentity adds a signature to e, from signer, attesting that identity is
// associated with e. The provided identity must already be an element of
// e.Identities and the private key of signer must have been decrypted if
// necessary.
// If config is nil, sensible defaults will be used.
func (e *Entity) SignIdentity(identity string, signer *Entity, config *packet.Config) error {
	if signer.PrivateKey == nil {
		return errors.InvalidArgumentError("signing Entity must have a private key")
	}
	if signer.PrivateKey.Encrypted {
		return errors.InvalidArgumentError("signing Entity's private key must be decrypted")
	}
	ident, ok := e.Identities[identity]
	if !ok {
		return errors.InvalidArgumentError("given identity string not found in Entity")
	}

	sig := &packet.Signature{
		SigType:      packet.SigTypeGenericCert,
		PubKeyAlgo:   signer.PrivateKey.PubKeyAlgo,
		Hash:         config.Hash(),
		CreationTime: config.Now(),
		IssuerKeyId:  &signer.PrivateKey.KeyId,
	}
	if err := sig.SignUserId(identity, e.PrimaryKey, signer.PrivateKey, config); err != nil {
		return err
	}
	ident.Signatures = append(ident.Signatures, sig)
	return nil
}<|MERGE_RESOLUTION|>--- conflicted
+++ resolved
@@ -5,9 +5,9 @@
 package openpgp
 
 import (
+	goerrors "errors"
 	"io"
 	"time"
-	goerrors "errors"
 
 	"golang.org/x/crypto/openpgp/armor"
 	"golang.org/x/crypto/openpgp/errors"
@@ -549,58 +549,8 @@
 		if err != nil {
 			return
 		}
-<<<<<<< HEAD
-		err = subkey.Sig.SignKey(subkey.PublicKey, e.PrivateKey, config)
-		if err != nil {
-			return
-		}
-		err = subkey.Sig.Serialize(w)
-		if err != nil {
-			return
-		}
-	}
-	return nil
-}
-
-// SerializePrivateNoSign serializes an Entity, including private key material, to
-// the given Writer. For now, it must only be used on an Entity returned from
-// NewEntity.
-// If config is nil, sensible defaults will be used.
-// TODO::notes this is a temp function to avoid break other things
-func (e *Entity) SerializePrivateNoSign(w io.Writer, config *packet.Config) (err error) {
-	err = e.PrivateKey.Serialize(w)
-	if err != nil {
-		return
-	}
-	err = e.serializeIdentities(w)
-	if err != nil {
-		return err
-	}
-	for _, subkey := range e.Subkeys {
-		err = subkey.PrivateKey.Serialize(w)
-		if err != nil {
-			return
-		}
-		err = subkey.Sig.Serialize(w)
-		if err != nil {
-			return
-		}
-	}
-	return nil
-}
-
-func (e *Entity) serializeIdentities(w io.Writer) (err error) {
-	for _, ident := range e.Identities {
-		err = ident.UserId.Serialize(w)
-		if err != nil {
-			return err
-		}
-		for _, sig := range ident.Signatures {
-			err = sig.Serialize(w)
-=======
 		if reSign {
 			err = subkey.Sig.SignKey(subkey.PublicKey, e.PrivateKey, config)
->>>>>>> 1fa7f403
 			if err != nil {
 				return
 			}
