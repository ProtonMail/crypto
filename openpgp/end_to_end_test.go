--- conflicted
+++ resolved
@@ -15,7 +15,6 @@
 	"time"
 )
 
-<<<<<<< HEAD
 type algorithmSet struct {
 	message                string
 	name                   string
@@ -126,51 +125,6 @@
 		"ed25519",
 		&packet.Config{Algorithm: packet.PubKeyAlgoEdDSA},
 	},
-=======
-// TODO: Explain what this test actually does.
-func TestEndToEnd(t *testing.T) {
-	keyGenTestSets, err := makeKeyGenTestSets()
-	if err != nil {
-		fmt.Println(err.Error())
-		panic("Cannot proceed without generated keys")
-	}
-	testSets = append(testSets, keyGenTestSets...)
-
-	for _, testSet := range testSets {
-		t.Run(testSet.name,
-			func(t *testing.T) {
-				algorithmTest(t, testSet)
-			})
-	}
-}
-
-// TODO: Explain what this function (test, really) actually does.
-func algorithmTest(t *testing.T, testSet algorithmSet) {
-	var privateKeyFrom = readArmoredPrivateKey(t, testSet.privateKey, testSet.password)
-	var publicKeyFrom = readArmoredPublicKey(t, testSet.publicKey)
-	t.Run(fmt.Sprintf("DecryptPreparedMessage"),
-		func(t *testing.T) {
-			decryptionTest(t, testSet, privateKeyFrom)
-		})
-	t.Run("encryptDecrypt", func(t *testing.T) {
-		for _, testSetTo := range testSets {
-			t.Run(testSetTo.name,
-				func(t *testing.T) {
-					var publicKeyTo = readArmoredPublicKey(t, testSetTo.publicKey)
-					var privateKeyTo = readArmoredPrivateKey(t, testSetTo.privateKey, testSetTo.password)
-					encryptDecryptTest(t, testSet, testSetTo, privateKeyFrom, publicKeyFrom, publicKeyTo, privateKeyTo)
-				})
-		}
-	})
-	t.Run("signVerify", func(t *testing.T) {
-		t.Run("binary", func(t *testing.T) {
-			signVerifyTest(t, testSet, privateKeyFrom, publicKeyFrom, true)
-		})
-		t.Run("text", func(t *testing.T) {
-			signVerifyTest(t, testSet, privateKeyFrom, publicKeyFrom, false)
-		})
-	})
->>>>>>> 1bf9e76a
 }
 
 func readArmoredPublicKey(t *testing.T, publicKey string) EntityList {
