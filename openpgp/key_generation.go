--- conflicted
+++ resolved
@@ -146,16 +146,7 @@
 		PublicKey:  &sub.PublicKey,
 		PrivateKey: sub,
 		Sig: &packet.Signature{
-<<<<<<< HEAD
-			Version:      e.PrimaryKey.Version,
-			CreationTime: creationTime,
-			SigType:      packet.SigTypeSubkeyBinding,
-			PubKeyAlgo:   e.PrimaryKey.PubKeyAlgo,
-			Hash:         config.Hash(),
-			FlagsValid:   true,
-			FlagSign:     true,
-			IssuerKeyId:  &e.PrimaryKey.KeyId,
-=======
+			Version:         e.PrimaryKey.Version,
 			CreationTime:    creationTime,
 			KeyLifetimeSecs: &keyLifetimeSecs,
 			SigType:         packet.SigTypeSubkeyBinding,
@@ -164,7 +155,6 @@
 			FlagsValid:      true,
 			FlagSign:        true,
 			IssuerKeyId:     &e.PrimaryKey.KeyId,
->>>>>>> 576ad9c4
 			EmbeddedSignature: &packet.Signature{
 				Version:      e.PrimaryKey.Version,
 				CreationTime: creationTime,
