// Copyright 2010 The Go Authors. All rights reserved.
// Use of this source code is governed by a BSD-style
// license that can be found in the LICENSE file.

// Package armor implements OpenPGP ASCII Armor, see RFC 4880. OpenPGP Armor is
// very similar to PEM except that it has an additional CRC checksum.
package armor // import "golang.org/x/crypto/openpgp/armor"

import (
	"bufio"
	"bytes"
	"encoding/base64"
	"golang.org/x/crypto/openpgp/errors"
	"io"
)

// A Block represents an OpenPGP armored structure.
//
// The encoded form is:
//    -----BEGIN Type-----
//    Headers
//
//    base64-encoded Bytes
//    '=' base64 encoded checksum
//    -----END Type-----
// where Headers is a possibly empty sequence of Key: Value lines.
//
// Since the armored data can be very large, this package presents a streaming
// interface.
type Block struct {
	Type    string            // The type, taken from the preamble (i.e. "PGP SIGNATURE").
	Header  map[string]string // Optional headers.
	Body    io.Reader         // A Reader from which the contents can be read
	lReader lineReader
	oReader openpgpReader
}

var ArmorCorrupt error = errors.StructuralError("armor invalid")

const crc24Init = 0xb704ce
const crc24Poly = 0x1864cfb
const crc24Mask = 0xffffff

// crc24 calculates the OpenPGP checksum as specified in RFC 4880, section 6.1
func crc24(crc uint32, d []byte) uint32 {
	for _, b := range d {
		crc ^= uint32(b) << 16
		for i := 0; i < 8; i++ {
			crc <<= 1
			if crc&0x1000000 != 0 {
				crc ^= crc24Poly
			}
		}
	}
	return crc
}

var armorStart = []byte("-----BEGIN ")
var armorEnd = []byte("-----END ")
var armorEndOfLine = []byte("-----")

// lineReader wraps a line based reader. It watches for the end of an armor
// block and records the expected CRC value.
type lineReader struct {
	in     *bufio.Reader
	buf    []byte
	eof    bool
	crc    uint32
	crcSet bool
}

func (l *lineReader) Read(p []byte) (n int, err error) {
	if l.eof {
		return 0, io.EOF
	}

	if len(l.buf) > 0 {
		n = copy(p, l.buf)
		l.buf = l.buf[n:]
		return
	}

	line, isPrefix, err := l.in.ReadLine()
	if err != nil {
		return
	}
	if isPrefix {
		return 0, ArmorCorrupt
	}

	if bytes.HasPrefix(line, armorEnd) {
		l.eof = true
		return 0, io.EOF
	}

	if len(line) == 5 && line[0] == '=' {
		// This is the checksum line
		var expectedBytes [3]byte
		var m int
		m, err = base64.StdEncoding.Decode(expectedBytes[0:], line[1:])
		if m != 3 || err != nil {
			return
		}
		l.crc = uint32(expectedBytes[0])<<16 |
			uint32(expectedBytes[1])<<8 |
			uint32(expectedBytes[2])

		line, _, err = l.in.ReadLine()
		if err != nil && err != io.EOF {
			return
		}
		if !bytes.HasPrefix(line, armorEnd) {
			return 0, ArmorCorrupt
		}

		l.eof = true
		l.crcSet = true
		return 0, io.EOF
	}

	if len(line) > 96 {
		return 0, ArmorCorrupt
	}

	n = copy(p, line)
	bytesToSave := len(line) - n
	if bytesToSave > 0 {
		if cap(l.buf) < bytesToSave {
			l.buf = make([]byte, 0, bytesToSave)
		}
		l.buf = l.buf[0:bytesToSave]
		copy(l.buf, line[n:])
	}

	return
}

// openpgpReader passes Read calls to the underlying base64 decoder, but keeps
// a running CRC of the resulting data and checks the CRC against the value
// found by the lineReader at EOF.
type openpgpReader struct {
	lReader    *lineReader
	b64Reader  io.Reader
	currentCRC uint32
}

func (r *openpgpReader) Read(p []byte) (n int, err error) {
	n, err = r.b64Reader.Read(p)
	r.currentCRC = crc24(r.currentCRC, p[:n])

<<<<<<< HEAD
	if err == io.EOF {
		if r.lReader.crc != r.currentCRC&crc24Mask {
			return 0, ArmorCorrupt
		}
=======
	if err == io.EOF && r.lReader.crcSet && r.lReader.crc != uint32(r.currentCRC&crc24Mask) {
		return 0, ArmorCorrupt
>>>>>>> 1fa7f403
	}

	return
}

// Decode reads a PGP armored block from the given Reader. It will ignore
// leading garbage. If it doesn't find a block, it will return nil, io.EOF. The
// given Reader is not usable after calling this function: an arbitrary amount
// of data may have been read past the end of the block.
func Decode(in io.Reader) (p *Block, err error) {
	r := bufio.NewReaderSize(in, 100)
	var line []byte
	ignoreNext := false

TryNextBlock:
	p = nil

	// Skip leading garbage
	for {
		ignoreThis := ignoreNext
		line, ignoreNext, err = r.ReadLine()
		if err != nil {
			return
		}
		if ignoreNext || ignoreThis {
			continue
		}
		line = bytes.TrimSpace(line)
		if len(line) > len(armorStart)+len(armorEndOfLine) && bytes.HasPrefix(line, armorStart) {
			break
		}
	}

	p = new(Block)
	p.Type = string(line[len(armorStart) : len(line)-len(armorEndOfLine)])
	p.Header = make(map[string]string)
	nextIsContinuation := false
	var lastKey string

	// Read headers
	for {
		isContinuation := nextIsContinuation
		line, nextIsContinuation, err = r.ReadLine()
		if err != nil {
			p = nil
			return
		}
		if isContinuation {
			p.Header[lastKey] += string(line)
			continue
		}
		line = bytes.TrimSpace(line)
		if len(line) == 0 {
			break
		}

		i := bytes.Index(line, []byte(": "))
		if i == -1 {
			goto TryNextBlock
		}
		lastKey = string(line[:i])
		p.Header[lastKey] = string(line[i+2:])
	}

	p.lReader.in = r
	p.oReader.currentCRC = crc24Init
	p.oReader.lReader = &p.lReader
	p.oReader.b64Reader = base64.NewDecoder(base64.StdEncoding, &p.lReader)
	p.Body = &p.oReader

	return
}<|MERGE_RESOLUTION|>--- conflicted
+++ resolved
@@ -10,8 +10,9 @@
 	"bufio"
 	"bytes"
 	"encoding/base64"
+	"io"
+
 	"golang.org/x/crypto/openpgp/errors"
-	"io"
 )
 
 // A Block represents an OpenPGP armored structure.
@@ -148,15 +149,8 @@
 	n, err = r.b64Reader.Read(p)
 	r.currentCRC = crc24(r.currentCRC, p[:n])
 
-<<<<<<< HEAD
-	if err == io.EOF {
-		if r.lReader.crc != r.currentCRC&crc24Mask {
-			return 0, ArmorCorrupt
-		}
-=======
 	if err == io.EOF && r.lReader.crcSet && r.lReader.crc != uint32(r.currentCRC&crc24Mask) {
 		return 0, ArmorCorrupt
->>>>>>> 1fa7f403
 	}
 
 	return
