--- conflicted
+++ resolved
@@ -45,7 +45,6 @@
 	s2kType   S2KType
 }
 
-<<<<<<< HEAD
 //S2KType s2k packet type
 type S2KType uint8
 
@@ -58,10 +57,7 @@
 	S2KCHECKSUM S2KType = 255
 )
 
-func NewRSAPrivateKey(currentTime time.Time, priv *rsa.PrivateKey) *PrivateKey {
-=======
 func NewRSAPrivateKey(creationTime time.Time, priv *rsa.PrivateKey) *PrivateKey {
->>>>>>> cbcb7502
 	pk := new(PrivateKey)
 	pk.PublicKey = *NewRSAPublicKey(creationTime, &priv.PublicKey)
 	pk.PrivateKey = priv
@@ -103,13 +99,9 @@
 	case *ecdsa.PublicKey:
 		pk.PublicKey = *NewECDSAPublicKey(creationTime, pubkey)
 	case ecdsa.PublicKey:
-<<<<<<< HEAD
-		pk.PublicKey = *NewECDSAPublicKey(currentTime, &pubkey)
+		pk.PublicKey = *NewECDSAPublicKey(creationTime, &pubkey)
 	case ed25519.PublicKey:
-		pk.PublicKey = *NewEdDSAPublicKey(currentTime, pubkey)
-=======
-		pk.PublicKey = *NewECDSAPublicKey(creationTime, &pubkey)
->>>>>>> cbcb7502
+		pk.PublicKey = *NewEdDSAPublicKey(creationTime, pubkey)
 	default:
 		panic("openpgp: unknown crypto.Signer type in NewSignerPrivateKey")
 	}
@@ -117,16 +109,16 @@
 	return pk
 }
 
-func NewECDHPrivateKey(currentTime time.Time, priv *ecdh.PrivateKey) *PrivateKey {
-	pk := new(PrivateKey)
-	pk.PublicKey = *NewECDHPublicKey(currentTime, &priv.PublicKey)
-	pk.PrivateKey = priv
-	return pk
-}
-
-func NewEdDSAPrivateKey(currentTime time.Time, priv ed25519.PrivateKey) *PrivateKey {
-	pk := new(PrivateKey)
-	pk.PublicKey = *NewEdDSAPublicKey(currentTime, priv.Public().(ed25519.PublicKey))
+func NewECDHPrivateKey(creationTime time.Time, priv *ecdh.PrivateKey) *PrivateKey {
+	pk := new(PrivateKey)
+	pk.PublicKey = *NewECDHPublicKey(creationTime, &priv.PublicKey)
+	pk.PrivateKey = priv
+	return pk
+}
+
+func NewEdDSAPrivateKey(creationTime time.Time, priv ed25519.PrivateKey) *PrivateKey {
+	pk := new(PrivateKey)
+	pk.PublicKey = *NewEdDSAPublicKey(creationTime, priv.Public().(ed25519.PublicKey))
 	pk.PrivateKey = priv
 	return pk
 }
