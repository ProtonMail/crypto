// Copyright 2011 The Go Authors. All rights reserved.
// Use of this source code is governed by a BSD-style
// license that can be found in the LICENSE file.

package packet

import (
	"bytes"
	"crypto"
	"crypto/cipher"
	"crypto/dsa"
	"crypto/ecdsa"
	"crypto/rand"
	"crypto/sha1"
	"io"
	"io/ioutil"
	"math/big"
	"strconv"
	"time"

	"golang.org/x/crypto/ed25519"
	"golang.org/x/crypto/openpgp/ecdh"
	"golang.org/x/crypto/openpgp/elgamal"
	"golang.org/x/crypto/openpgp/errors"
	"golang.org/x/crypto/openpgp/internal/encoding"
	"golang.org/x/crypto/openpgp/s2k"
	"golang.org/x/crypto/rsa"
)

// PrivateKey represents a possibly encrypted private key. See RFC 4880,
// section 5.5.3.
type PrivateKey struct {
	PublicKey
	Encrypted     bool // if true then the private key is unavailable until Decrypt has been called.
	encryptedData []byte
	cipher        CipherFunction
	s2k           func(out, in []byte)
<<<<<<< HEAD
	PrivateKey    interface{} // An *{rsa|dsa|elgamal|ecdh|ecdsa|ed25519}.PrivateKey or a crypto.Signer.
=======
	PrivateKey    interface{} // An *{rsa|dsa|ecdsa}.PrivateKey or crypto.Signer/crypto.Decrypter (Decryptor RSA only).
>>>>>>> af600225
	sha1Checksum  bool
	iv            []byte

	// Type of encryption of the S2K packet
	// Allowed values are 0 (Not encrypted), 254 (SHA1), or
	// 255 (2-byte checksum)
	s2kType S2KType
	// Full parameters of the S2K packet
	s2kParams *s2k.Params
}

//S2KType s2k packet type
type S2KType uint8

const (
	// S2KNON unencrypt
	S2KNON S2KType = 0
	// S2KSHA1 sha1 sum check
	S2KSHA1 S2KType = 254
	// S2KCHECKSUM sum check
	S2KCHECKSUM S2KType = 255
)

func NewRSAPrivateKey(creationTime time.Time, priv *rsa.PrivateKey) *PrivateKey {
	pk := new(PrivateKey)
	pk.PublicKey = *NewRSAPublicKey(creationTime, &priv.PublicKey)
	pk.PrivateKey = priv
	return pk
}

func NewDSAPrivateKey(creationTime time.Time, priv *dsa.PrivateKey) *PrivateKey {
	pk := new(PrivateKey)
	pk.PublicKey = *NewDSAPublicKey(creationTime, &priv.PublicKey)
	pk.PrivateKey = priv
	return pk
}

func NewElGamalPrivateKey(creationTime time.Time, priv *elgamal.PrivateKey) *PrivateKey {
	pk := new(PrivateKey)
	pk.PublicKey = *NewElGamalPublicKey(creationTime, &priv.PublicKey)
	pk.PrivateKey = priv
	return pk
}

func NewECDSAPrivateKey(creationTime time.Time, priv *ecdsa.PrivateKey) *PrivateKey {
	pk := new(PrivateKey)
	pk.PublicKey = *NewECDSAPublicKey(creationTime, &priv.PublicKey)
	pk.PrivateKey = priv
	return pk
}

// NewSignerPrivateKey creates a PrivateKey from a crypto.Signer that
// implements RSA or ECDSA.
func NewSignerPrivateKey(creationTime time.Time, signer crypto.Signer) *PrivateKey {
	pk := new(PrivateKey)
	// In general, the public Keys should be used as pointers. We still
	// type-switch on the values, for backwards-compatibility.
	switch pubkey := signer.Public().(type) {
	case *rsa.PublicKey:
		pk.PublicKey = *NewRSAPublicKey(creationTime, pubkey)
	case rsa.PublicKey:
		pk.PublicKey = *NewRSAPublicKey(creationTime, &pubkey)
	case *ecdsa.PublicKey:
		pk.PublicKey = *NewECDSAPublicKey(creationTime, pubkey)
	case ecdsa.PublicKey:
		pk.PublicKey = *NewECDSAPublicKey(creationTime, &pubkey)
	case ed25519.PublicKey:
		pk.PublicKey = *NewEdDSAPublicKey(creationTime, pubkey)
	default:
		panic("openpgp: unknown crypto.Signer type in NewSignerPrivateKey")
	}
	pk.PrivateKey = signer
	return pk
}

func NewECDHPrivateKey(creationTime time.Time, priv *ecdh.PrivateKey) *PrivateKey {
	pk := new(PrivateKey)
	pk.PublicKey = *NewECDHPublicKey(creationTime, &priv.PublicKey)
	pk.PrivateKey = priv
	return pk
}

func NewEdDSAPrivateKey(creationTime time.Time, priv ed25519.PrivateKey) *PrivateKey {
	pk := new(PrivateKey)
	pk.PublicKey = *NewEdDSAPublicKey(creationTime, priv.Public().(ed25519.PublicKey))
	pk.PrivateKey = priv
	return pk
}

func (pk *PrivateKey) parse(r io.Reader) (err error) {
	err = (&pk.PublicKey).parse(r)
	if err != nil {
		return
	}
	var buf [1]byte
	_, err = readFull(r, buf[:])
	if err != nil {
		return
	}

	pk.s2kType = S2KType(buf[0])

	switch pk.s2kType {
	case S2KNON:
		pk.s2k = nil
		pk.Encrypted = false
	case S2KSHA1, S2KCHECKSUM:
		_, err = readFull(r, buf[:])
		if err != nil {
			return
		}
		pk.cipher = CipherFunction(buf[0])
		pk.Encrypted = true
		pk.s2kParams, err = s2k.ParseIntoParams(r)
		if err != nil {
			return
		}
		pk.s2k, err = pk.s2kParams.Function()
		if err != nil {
			return
		}
		if pk.s2kType == S2KSHA1 {
			pk.sha1Checksum = true
		}

	default:
		return errors.UnsupportedError("deprecated s2k function in private key")
	}

	if pk.Encrypted {
		blockSize := pk.cipher.blockSize()
		if blockSize == 0 {
			return errors.UnsupportedError("unsupported cipher in private key: " + strconv.Itoa(int(pk.cipher)))
		}
		pk.iv = make([]byte, blockSize)
		_, err = readFull(r, pk.iv)
		if err != nil {
			return
		}
	}

	pk.encryptedData, err = ioutil.ReadAll(r)
	if err != nil {
		return
	}

	if !pk.Encrypted {
		return pk.parsePrivateKey(pk.encryptedData)
	}

	return
}

func mod64kHash(d []byte) uint16 {
	var h uint16
	for _, b := range d {
		h += uint16(b)
	}
	return h
}

func (pk *PrivateKey) Serialize(w io.Writer) (err error) {
	buf := bytes.NewBuffer(nil)
	err = pk.PublicKey.serializeWithoutHeaders(buf)
	if err != nil {
		return
	}

	privateKeyBuf := bytes.NewBuffer(nil)
	if pk.Encrypted {
		err = pk.SerializeEncrypted(privateKeyBuf)
	} else {
		err = pk.SerializeUnEncrypted(privateKeyBuf)
	}

	if err != nil {
		return
	}

	ptype := packetTypePrivateKey
	contents := buf.Bytes()
	privateKeyBytes := privateKeyBuf.Bytes()
	if pk.IsSubkey {
		ptype = packetTypePrivateSubkey
	}
	err = serializeHeader(w, ptype, len(contents)+len(privateKeyBytes))
	if err != nil {
		return
	}
	_, err = w.Write(contents)
	if err != nil {
		return
	}
	_, err = w.Write(privateKeyBytes)
	if err != nil {
		return
	}
	return
}

// TODO: Write a description
// SerializeUnEncrypted ..
func (pk *PrivateKey) SerializeUnEncrypted(w io.Writer) (err error) {
	buf := bytes.NewBuffer(nil)
	buf.Write([]byte{uint8(S2KNON)} /* no encryption */)
	err = pk.serializePrivateKey(buf)
	if err != nil {
		return err
	}
	privateKeyBytes := buf.Bytes()
	if pk.sha1Checksum {
		h := sha1.New()
		h.Write(privateKeyBytes)
		sum := h.Sum(nil)
		privateKeyBytes = append(privateKeyBytes, sum...)
	} else {
		checksum := mod64kHash(privateKeyBytes)
		var checksumBytes [2]byte
		checksumBytes[0] = byte(checksum >> 8)
		checksumBytes[1] = byte(checksum)
		privateKeyBytes = append(privateKeyBytes, checksumBytes[:]...)
	}
	w.Write(privateKeyBytes)
	return
}

//SerializeEncrypted serializes an encrypted privatekey
func (pk *PrivateKey) SerializeEncrypted(w io.Writer) error {
	privateKeyBuf := bytes.NewBuffer(nil)
	encodedKeyBuf := bytes.NewBuffer(nil)
	encodedKeyBuf.Write([]byte{uint8(pk.s2kType)})
	encodedKeyBuf.Write([]byte{uint8(pk.cipher)})
	err := pk.s2kParams.Serialize(encodedKeyBuf)
	if err != nil {
		return err
	}

	privateKeyBuf.Write(pk.encryptedData)

	encodedKey := encodedKeyBuf.Bytes()
	privateKeyBytes := privateKeyBuf.Bytes()

	w.Write(encodedKey)
	w.Write(pk.iv)
	w.Write(privateKeyBytes)

	return nil
}

func serializeRSAPrivateKey(w io.Writer, priv *rsa.PrivateKey) error {
	if _, err := w.Write(new(encoding.MPI).SetBig(priv.D).EncodedBytes()); err != nil {
		return err
	}
	if _, err := w.Write(new(encoding.MPI).SetBig(priv.Primes[1]).EncodedBytes()); err != nil {
		return err
	}
	if _, err := w.Write(new(encoding.MPI).SetBig(priv.Primes[0]).EncodedBytes()); err != nil {
		return err
	}
	_, err := w.Write(new(encoding.MPI).SetBig(priv.Precomputed.Qinv).EncodedBytes())
	return err
}

func serializeDSAPrivateKey(w io.Writer, priv *dsa.PrivateKey) error {
	_, err := w.Write(new(encoding.MPI).SetBig(priv.X).EncodedBytes())
	return err
}

func serializeElGamalPrivateKey(w io.Writer, priv *elgamal.PrivateKey) error {
	_, err := w.Write(new(encoding.MPI).SetBig(priv.X).EncodedBytes())
	return err
}

func serializeECDSAPrivateKey(w io.Writer, priv *ecdsa.PrivateKey) error {
	_, err := w.Write(new(encoding.MPI).SetBig(priv.D).EncodedBytes())
	return err
}

func serializeEdDSAPrivateKey(w io.Writer, priv ed25519.PrivateKey) error {
	keySize := ed25519.PrivateKeySize - ed25519.PublicKeySize
	_, err := w.Write(encoding.NewMPI(priv[:keySize]).EncodedBytes())
	return err
}

func serializeECDHPrivateKey(w io.Writer, priv *ecdh.PrivateKey) error {
	_, err := w.Write(encoding.NewMPI(priv.D).EncodedBytes())
	return err
}

// Decrypt decrypts an encrypted private key using a passphrase.
func (pk *PrivateKey) Decrypt(passphrase []byte) error {
	if !pk.Encrypted {
		return nil
	}

	key := make([]byte, pk.cipher.KeySize())
	pk.s2k(key, passphrase)
	block := pk.cipher.new(key)
	cfb := cipher.NewCFBDecrypter(block, pk.iv)

	data := make([]byte, len(pk.encryptedData))
	cfb.XORKeyStream(data, pk.encryptedData)

	if pk.sha1Checksum {
		if len(data) < sha1.Size {
			return errors.StructuralError("truncated private key data")
		}
		h := sha1.New()
		h.Write(data[:len(data)-sha1.Size])
		sum := h.Sum(nil)
		if !bytes.Equal(sum, data[len(data)-sha1.Size:]) {
			return errors.StructuralError("private key checksum failure")
		}
		data = data[:len(data)-sha1.Size]
	} else {
		if len(data) < 2 {
			return errors.StructuralError("truncated private key data")
		}
		var sum uint16
		for i := 0; i < len(data)-2; i++ {
			sum += uint16(data[i])
		}
		if data[len(data)-2] != uint8(sum>>8) ||
			data[len(data)-1] != uint8(sum) {
			return errors.StructuralError("private key checksum failure")
		}
		data = data[:len(data)-2]
	}

	return pk.parsePrivateKey(data)
}

// Encrypt encrypts an unencrypted private key using a passphrase.
func (pk *PrivateKey) Encrypt(passphrase []byte) error {
	privateKeyBuf := bytes.NewBuffer(nil)
	err := pk.serializePrivateKey(privateKeyBuf)
	if err != nil {
		return err
	}

	//Default config of private key encryption
	pk.cipher = CipherAES256
	s2kConfig := &s2k.Config{
		S2KMode:  3, //Iterated
		S2KCount: 65536,
		Hash:     crypto.SHA256,
	}

	pk.s2kParams, err = s2k.Generate(rand.Reader, s2kConfig)
	privateKeyBytes := privateKeyBuf.Bytes()
	key := make([]byte, pk.cipher.KeySize())

	pk.sha1Checksum = true
	pk.s2k, err = pk.s2kParams.Function()
	if err != nil {
		return err
	}
	pk.s2k(key, passphrase)
	block := pk.cipher.new(key)
	pk.iv = make([]byte, pk.cipher.blockSize())
	_, err = rand.Read(pk.iv)
	if err != nil {
		return err
	}
	cfb := cipher.NewCFBEncrypter(block, pk.iv)

	if pk.sha1Checksum {
		pk.s2kType = S2KSHA1
		h := sha1.New()
		h.Write(privateKeyBytes)
		sum := h.Sum(nil)
		privateKeyBytes = append(privateKeyBytes, sum...)
	} else {
		pk.s2kType = S2KCHECKSUM
		var sum uint16
		for i := 0; i < len(privateKeyBytes); i++ {
			sum += uint16(privateKeyBytes[i])
		}
		privateKeyBytes = append(privateKeyBytes, uint8(sum>>8))
		privateKeyBytes = append(privateKeyBytes, uint8(sum))
	}

	pk.encryptedData = make([]byte, len(privateKeyBytes))

	cfb.XORKeyStream(pk.encryptedData, privateKeyBytes)

	pk.Encrypted = true

	pk.PrivateKey = nil
	return err
}

func (pk *PrivateKey) serializePrivateKey(w io.Writer) (err error) {

	switch priv := pk.PrivateKey.(type) {
	case *rsa.PrivateKey:
		err = serializeRSAPrivateKey(w, priv)
	case *dsa.PrivateKey:
		err = serializeDSAPrivateKey(w, priv)
	case *elgamal.PrivateKey:
		err = serializeElGamalPrivateKey(w, priv)
	case *ecdsa.PrivateKey:
		err = serializeECDSAPrivateKey(w, priv)
	case ed25519.PrivateKey:
		err = serializeEdDSAPrivateKey(w, priv)
	case *ecdh.PrivateKey:
		err = serializeECDHPrivateKey(w, priv)
	default:
		err = errors.InvalidArgumentError("unknown private key type")
	}
	return
}

func (pk *PrivateKey) parsePrivateKey(data []byte) (err error) {
	switch pk.PublicKey.PubKeyAlgo {
	case PubKeyAlgoRSA, PubKeyAlgoRSASignOnly, PubKeyAlgoRSAEncryptOnly:
		return pk.parseRSAPrivateKey(data)
	case PubKeyAlgoDSA:
		return pk.parseDSAPrivateKey(data)
	case PubKeyAlgoElGamal:
		return pk.parseElGamalPrivateKey(data)
	case PubKeyAlgoECDSA:
		return pk.parseECDSAPrivateKey(data)
	case PubKeyAlgoECDH:
		return pk.parseECDHPrivateKey(data)
	case PubKeyAlgoEdDSA:
		return pk.parseEdDSAPrivateKey(data)
	}
	panic("impossible")
}

func (pk *PrivateKey) parseRSAPrivateKey(data []byte) (err error) {
	rsaPub := pk.PublicKey.PublicKey.(*rsa.PublicKey)
	rsaPriv := new(rsa.PrivateKey)
	rsaPriv.PublicKey = *rsaPub

	buf := bytes.NewBuffer(data)
	d := new(encoding.MPI)
	if _, err := d.ReadFrom(buf); err != nil {
		return err
	}

	p := new(encoding.MPI)
	if _, err := p.ReadFrom(buf); err != nil {
		return err
	}

	q := new(encoding.MPI)
	if _, err := q.ReadFrom(buf); err != nil {
		return err
	}

	rsaPriv.D = new(big.Int).SetBytes(d.Bytes())
	rsaPriv.Primes = make([]*big.Int, 2)
	rsaPriv.Primes[0] = new(big.Int).SetBytes(p.Bytes())
	rsaPriv.Primes[1] = new(big.Int).SetBytes(q.Bytes())
	if err := rsaPriv.Validate(); err != nil {
		return err
	}
	rsaPriv.Precompute()
	pk.PrivateKey = rsaPriv
	pk.Encrypted = false
	pk.encryptedData = nil

	return nil
}

func (pk *PrivateKey) parseDSAPrivateKey(data []byte) (err error) {
	dsaPub := pk.PublicKey.PublicKey.(*dsa.PublicKey)
	dsaPriv := new(dsa.PrivateKey)
	dsaPriv.PublicKey = *dsaPub

	buf := bytes.NewBuffer(data)
	x := new(encoding.MPI)
	if _, err := x.ReadFrom(buf); err != nil {
		return err
	}

	dsaPriv.X = new(big.Int).SetBytes(x.Bytes())
	pk.PrivateKey = dsaPriv
	pk.Encrypted = false
	pk.encryptedData = nil

	return nil
}

func (pk *PrivateKey) parseElGamalPrivateKey(data []byte) (err error) {
	pub := pk.PublicKey.PublicKey.(*elgamal.PublicKey)
	priv := new(elgamal.PrivateKey)
	priv.PublicKey = *pub

	buf := bytes.NewBuffer(data)
	x := new(encoding.MPI)
	if _, err := x.ReadFrom(buf); err != nil {
		return err
	}

	priv.X = new(big.Int).SetBytes(x.Bytes())
	pk.PrivateKey = priv
	pk.Encrypted = false
	pk.encryptedData = nil

	return nil
}

func (pk *PrivateKey) parseECDSAPrivateKey(data []byte) (err error) {
	ecdsaPub := pk.PublicKey.PublicKey.(*ecdsa.PublicKey)
	ecdsaPriv := new(ecdsa.PrivateKey)
	ecdsaPriv.PublicKey = *ecdsaPub

	buf := bytes.NewBuffer(data)
	d := new(encoding.MPI)
	if _, err := d.ReadFrom(buf); err != nil {
		return err
	}

	ecdsaPriv.D = new(big.Int).SetBytes(d.Bytes())
	pk.PrivateKey = ecdsaPriv
	pk.Encrypted = false
	pk.encryptedData = nil

	return nil
}

func (pk *PrivateKey) parseECDHPrivateKey(data []byte) (err error) {
	ecdhPub := pk.PublicKey.PublicKey.(*ecdh.PublicKey)
	ecdhPriv := new(ecdh.PrivateKey)
	ecdhPriv.PublicKey = *ecdhPub

	buf := bytes.NewBuffer(data)
	d := new(encoding.MPI)
	if _, err := d.ReadFrom(buf); err != nil {
		return err
	}

	ecdhPriv.D = d.Bytes()
	pk.PrivateKey = ecdhPriv
	pk.Encrypted = false
	pk.encryptedData = nil

	return nil
}

func (pk *PrivateKey) parseEdDSAPrivateKey(data []byte) (err error) {
	eddsaPub := pk.PublicKey.PublicKey.(ed25519.PublicKey)
	eddsaPriv := make(ed25519.PrivateKey, ed25519.PrivateKeySize)

	buf := bytes.NewBuffer(data)
	d := new(encoding.MPI)
	if _, err := d.ReadFrom(buf); err != nil {
		return err
	}

	priv := d.Bytes()
	copy(eddsaPriv[32-len(priv):32], priv)
	copy(eddsaPriv[32:], eddsaPub[:])

	pk.PrivateKey = eddsaPriv
	pk.Encrypted = false
	pk.encryptedData = nil

	return nil
}<|MERGE_RESOLUTION|>--- conflicted
+++ resolved
@@ -35,13 +35,11 @@
 	encryptedData []byte
 	cipher        CipherFunction
 	s2k           func(out, in []byte)
-<<<<<<< HEAD
-	PrivateKey    interface{} // An *{rsa|dsa|elgamal|ecdh|ecdsa|ed25519}.PrivateKey or a crypto.Signer.
-=======
-	PrivateKey    interface{} // An *{rsa|dsa|ecdsa}.PrivateKey or crypto.Signer/crypto.Decrypter (Decryptor RSA only).
->>>>>>> af600225
-	sha1Checksum  bool
-	iv            []byte
+	// An *{rsa|dsa|elgamal|ecdh|ecdsa|ed25519}.PrivateKey or
+	// crypto.Signer/crypto.Decrypter (Decryptor RSA only).
+	PrivateKey   interface{}
+	sha1Checksum bool
+	iv           []byte
 
 	// Type of encryption of the S2K packet
 	// Allowed values are 0 (Not encrypted), 254 (SHA1), or
