--- conflicted
+++ resolved
@@ -1,18 +1,13 @@
 language: go
 
 script:
-    - go test -short ./...
-    - go test ./... -run RandomizeFast -count=500
-    - go test ./... -run RandomizeSlow -count=10
+  - go test -short ./...
+  - go test ./... -run RandomizeFast -count=500
+  - go test ./... -run RandomizeSlow -count=10
 
 go_import_path: golang.org/x/crypto
 
 go:
-<<<<<<< HEAD
-    - 1.10.x
-    - 1.11.x
-    - master
-=======
   - 1.10.x
   - 1.11.x
   - 1.12.x
@@ -21,5 +16,4 @@
   - master
 jobs:
   allow_failures:
-    - go: 1.10.x
->>>>>>> af600225
+    - go: 1.10.x